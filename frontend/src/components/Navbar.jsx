<<<<<<< HEAD
import { useState } from 'react';
import { Link as ScrollLink, Link } from 'react-scroll';
=======
import { useState, useEffect } from 'react';
import { Link as ScrollLink } from 'react-scroll';
>>>>>>> 8e1ff27e
import { useNavigate } from 'react-router-dom';
import { Menu, X, Sun, Moon } from 'lucide-react';
import { Button } from './ui/button';

const Navbar = () => {
  const [isOpen, setIsOpen] = useState(false);
  const [darkMode, setDarkMode] = useState(false);
  const navigate = useNavigate();

  const navItems = [
    { name: 'About Us', to: 'about' },
    { name: 'How it works', to: 'how-it-works' },
    { name: 'Try Our Model', to: 'upload' },
    { name: 'Leave a Review', to: 'contact' },
  ];

  const toggleMenu = () => setIsOpen(!isOpen);

  const toggleDarkMode = () => {
    const newMode = !darkMode;
    setDarkMode(newMode);
    if (newMode) {
      document.documentElement.classList.add('dark');
      localStorage.setItem('theme', 'dark');
    } else {
      document.documentElement.classList.remove('dark');
      localStorage.setItem('theme', 'light');
    }
  };

  useEffect(() => {
    const savedTheme = localStorage.getItem('theme');
    if (savedTheme === 'dark') {
      setDarkMode(true);
      document.documentElement.classList.add('dark');
    } else {
      setDarkMode(false);
      document.documentElement.classList.remove('dark');
    }
  }, []);

  return (
    <nav className="fixed top-0 z-50 w-full border-b border-gray-200 bg-white/80 dark:bg-gray-900/80 backdrop-blur-md">
      <div className="mx-auto max-w-7xl px-4 sm:px-6 lg:px-8">
        <div className="flex h-16 items-center justify-between">
          {/* Logo */}
          <div className="flex-shrink-0">
            <span className="text-xl font-semibold text-gray-900 dark:text-white">AutoEDA</span>
          </div>

          {/* Desktop Navigation */}
          <div className="hidden md:block">
            <div className="ml-10 flex items-center space-x-6">
              {navItems.map((item) => (
                <ScrollLink
                  key={item.to}
                  to={item.to}
                  spy={true}
                  smooth={true}
                  offset={-70}
                  duration={500}
                  className="text-gray-600 dark:text-gray-300 hover:text-gray-900 dark:hover:text-white cursor-pointer text-sm font-medium transition-colors"
                >
                  {item.name}
                </ScrollLink>
              ))}

              {/* Dark Mode Toggle */}
              <Button
                variant="ghost"
                onClick={toggleDarkMode}
                className="rounded-full p-2"
              >
                {darkMode ? <Sun className="h-5 w-5" /> : <Moon className="h-5 w-5" />}
              </Button>

              {/* Login / Signup */}
              <Button
                onClick={() => navigate('/auth')}
                variant="default"
              >
                Login / Signup
              </Button>
            </div>
          </div>

          {/* Mobile Menu Button */}
          <div className="md:hidden">
            <Button
              variant="default"
              size="icon"
              onClick={toggleMenu}
              className="inline-flex items-center justify-center"
            >
              {isOpen ? (
                <X className="h-6 w-6" />
              ) : (
                <Menu className="h-6 w-6" />
              )}
            </Button>
          </div>
        </div>
      </div>

      {/* Mobile Navigation */}
      {isOpen && (
        <div className="md:hidden">
          <div className="space-y-1 px-4 pb-3 pt-2">
            {navItems.map((item) => (
              <ScrollLink
                key={item.to}
                to={item.to}
                spy={true}
                smooth={true}
                offset={-70}
                duration={500}
                className="block rounded-md px-3 py-2 text-base font-medium text-gray-600 dark:text-gray-300 hover:bg-gray-50 dark:hover:bg-gray-700 hover:text-gray-900 dark:hover:text-white cursor-pointer"
                onClick={toggleMenu}
              >
                {item.name}
              </ScrollLink>
            ))}

            {/* Dark Mode Toggle Mobile */}
            <Button
              variant="ghost"
              onClick={() => {
                toggleDarkMode();
                toggleMenu();
              }}
              className="w-full flex justify-start space-x-2"
            >
              {darkMode ? (
                <>
                  <Sun className="h-5 w-5" />
                  <span>Light Mode</span>
                </>
              ) : (
                <>
                  <Moon className="h-5 w-5" />
                  <span>Dark Mode</span>
                </>
              )}
            </Button>

            <Button
              onClick={() => {
                navigate('/auth');
                toggleMenu();
              }}
              variant="default"
              className="mt-2 w-full"
            >
              Login / Signup
            </Button>
          </div>
        </div>
      )}
    </nav>
  );
};

export default Navbar;
<Link
  to="how-it-works"
  smooth={true}
  duration={500}
  offset={-70} // adjust if you have a fixed navbar
  className="cursor-pointer px-4 py-2 hover:text-blue-600"
>
  How It Works
</Link><|MERGE_RESOLUTION|>--- conflicted
+++ resolved
@@ -1,10 +1,5 @@
-<<<<<<< HEAD
-import { useState } from 'react';
-import { Link as ScrollLink, Link } from 'react-scroll';
-=======
 import { useState, useEffect } from 'react';
 import { Link as ScrollLink } from 'react-scroll';
->>>>>>> 8e1ff27e
 import { useNavigate } from 'react-router-dom';
 import { Menu, X, Sun, Moon } from 'lucide-react';
 import { Button } from './ui/button';
@@ -167,13 +162,4 @@
   );
 };
 
-export default Navbar;
-<Link
-  to="how-it-works"
-  smooth={true}
-  duration={500}
-  offset={-70} // adjust if you have a fixed navbar
-  className="cursor-pointer px-4 py-2 hover:text-blue-600"
->
-  How It Works
-</Link>+export default Navbar;